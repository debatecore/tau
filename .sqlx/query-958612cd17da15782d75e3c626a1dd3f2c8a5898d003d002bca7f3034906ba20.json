--- conflicted
+++ resolved
@@ -33,11 +33,6 @@
       false,
       false,
       true,
-<<<<<<< HEAD
-      false,
-      false,
-=======
->>>>>>> b62c67fd
       false
     ]
   },

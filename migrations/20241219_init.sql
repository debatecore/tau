CREATE TABLE IF NOT EXISTS users (
    id               UUID NOT NULL UNIQUE PRIMARY KEY,
    handle           TEXT NOT NULL UNIQUE,
    picture_link     TEXT DEFAULT NULL,

    password_hash    TEXT NOT NULL
    -- attempts         INTEGER NOT NULL DEFAULT 0,
    -- locked           BOOLEAN NOT NULL DEFAULT FALSE,
);

CREATE TABLE IF NOT EXISTS sessions (
    id               UUID NOT NULL UNIQUE PRIMARY KEY,
    token            TEXT NOT NULL UNIQUE,
    user_id          UUID NOT NULL REFERENCES users(id),
    issued           TIMESTAMPTZ NOT NULL DEFAULT NOW(),
    expiry           TIMESTAMPTZ NOT NULL DEFAULT NOW() + INTERVAL '1 week',
    last_access      TIMESTAMPTZ DEFAULT NULL
    -- revoked          BOOLEAN NOT NULL DEFAULT FALSE,
    -- revoked_at       TIMESTAMPZ DEFAULT NULL,

    -- ip_address       INET NOT NULL,
    -- user_agent       TEXT NOT NULL,
    -- devices          TEXT[] NOT NULL,
    -- geolocation      TEXT NOT NULL,
    -- countries        TEXT[] NOT NULL,
    -- login_method     TEXT NOT NULL
);

CREATE TABLE IF NOT EXISTS tournaments (
    id               UUID NOT NULL UNIQUE PRIMARY KEY,
    full_name        TEXT NOT NULL UNIQUE,
    shortened_name   TEXT NOT NULL
);

CREATE TABLE IF NOT EXISTS roles (
    id              UUID NOT NULL UNIQUE PRIMARY KEY,
    user_id         UUID NOT NULL REFERENCES users(id),
    tournament_id   UUID NOT NULL REFERENCES tournaments(id),
    roles           TEXT[] DEFAULT NULL
);

CREATE TABLE IF NOT EXISTS motions (
    id           UUID NOT NULL UNIQUE PRIMARY KEY,
    motion       TEXT NOT NULL UNIQUE,
    adinfo       TEXT DEFAULT NULL
);

CREATE TABLE IF NOT EXISTS teams (
    id               UUID NOT NULL UNIQUE PRIMARY KEY,
    full_name        TEXT NOT NULL,
    shortened_name   TEXT NOT NULL,
    tournament_id    UUID NOT NULL REFERENCES tournaments(id)
);

CREATE TABLE IF NOT EXISTS attendees (
    id                 UUID NOT NULL UNIQUE PRIMARY KEY,
    name               TEXT NOT NULL,
    position           INTEGER DEFAULT NULL,
    team_id            UUID DEFAULT NULL REFERENCES teams(id),
    individual_points  INTEGER NOT NULL DEFAULT 0,
    penalty_points     INTEGER NOT NULL DEFAULT 0
);

CREATE TABLE IF NOT EXISTS debates (
    id                UUID NOT NULL UNIQUE PRIMARY KEY,
    motion_id         UUID NOT NULL REFERENCES motions(id),
<<<<<<< HEAD
    marshall_user_id  UUID NOT NULL REFERENCES users(id),
=======
    marshall_user_id  UUID NOT NULL REFERENCES users(id)
>>>>>>> 42718913
);

CREATE TABLE IF NOT EXISTS debate_teams_assignments (
    id                UUID NOT NULL UNIQUE PRIMARY KEY,
    team_id           UUID NOT NULL REFERENCES teams(id),
    debate_id         UUID NOT NULL REFERENCES debates(id),
    is_proposition    BOOLEAN DEFAULT NULL
);

CREATE TABLE IF NOT EXISTS debate_judge_assignments (
    id                UUID NOT NULL UNIQUE PRIMARY KEY,
    judge_user_id     UUID NOT NULL REFERENCES users(id),
    debate_id         UUID NOT NULL REFERENCES debates(id)
);<|MERGE_RESOLUTION|>--- conflicted
+++ resolved
@@ -64,11 +64,7 @@
 CREATE TABLE IF NOT EXISTS debates (
     id                UUID NOT NULL UNIQUE PRIMARY KEY,
     motion_id         UUID NOT NULL REFERENCES motions(id),
-<<<<<<< HEAD
-    marshall_user_id  UUID NOT NULL REFERENCES users(id),
-=======
     marshall_user_id  UUID NOT NULL REFERENCES users(id)
->>>>>>> 42718913
 );
 
 CREATE TABLE IF NOT EXISTS debate_teams_assignments (

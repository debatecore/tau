CREATE TABLE IF NOT EXISTS users (
    id               UUID NOT NULL UNIQUE PRIMARY KEY,
    handle           TEXT NOT NULL UNIQUE,
    picture_link     TEXT DEFAULT NULL,

    password_hash    TEXT NOT NULL
    -- attempts         INTEGER NOT NULL DEFAULT 0,
    -- locked           BOOLEAN NOT NULL DEFAULT FALSE,
);

CREATE TABLE IF NOT EXISTS sessions (
    id               UUID NOT NULL UNIQUE PRIMARY KEY,
    token            TEXT NOT NULL UNIQUE,
    user_id          UUID NOT NULL REFERENCES users(id),
    issued           TIMESTAMPTZ NOT NULL DEFAULT NOW(),
    expiry           TIMESTAMPTZ NOT NULL DEFAULT NOW() + INTERVAL '1 week',
    last_access      TIMESTAMPTZ DEFAULT NULL
    -- revoked          BOOLEAN NOT NULL DEFAULT FALSE,
    -- revoked_at       TIMESTAMPZ DEFAULT NULL,

    -- ip_address       INET NOT NULL,
    -- user_agent       TEXT NOT NULL,
    -- devices          TEXT[] NOT NULL,
    -- geolocation      TEXT NOT NULL,
    -- countries        TEXT[] NOT NULL,
    -- login_method     TEXT NOT NULL
);

CREATE TABLE IF NOT EXISTS tournaments (
    id               UUID NOT NULL UNIQUE PRIMARY KEY,
    full_name        TEXT NOT NULL UNIQUE,
    shortened_name   TEXT NOT NULL
);

CREATE TABLE IF NOT EXISTS roles (
    id              UUID NOT NULL UNIQUE PRIMARY KEY,
    user_id         UUID NOT NULL REFERENCES users(id),
    tournament_id   UUID NOT NULL REFERENCES tournaments(id),
    roles           TEXT[] DEFAULT NULL
);

CREATE TABLE IF NOT EXISTS motions (
    id           UUID NOT NULL UNIQUE PRIMARY KEY,
    motion       TEXT NOT NULL UNIQUE,
    adinfo       TEXT DEFAULT NULL
);

CREATE TABLE IF NOT EXISTS teams (
    id               UUID NOT NULL UNIQUE PRIMARY KEY,
    full_name        TEXT NOT NULL,
    shortened_name   TEXT NOT NULL,
    tournament_id    UUID NOT NULL REFERENCES tournaments(id)
);

CREATE TABLE IF NOT EXISTS attendees (
    id                 UUID NOT NULL UNIQUE PRIMARY KEY,
    name               TEXT NOT NULL,
    position           INTEGER DEFAULT NULL,
    team_id            UUID NOT NULL REFERENCES teams(id)
);

CREATE TABLE IF NOT EXISTS debates (
    id                UUID NOT NULL UNIQUE PRIMARY KEY,
    motion_id         UUID REFERENCES motions(id),
    marshall_user_id  UUID NOT NULL REFERENCES users(id),
    tournament_id     UUID NOT NULL REFERENCES tournaments(id)
);

CREATE TABLE IF NOT EXISTS debate_teams_assignments (
    id                UUID NOT NULL UNIQUE PRIMARY KEY,
    team_id           UUID NOT NULL REFERENCES teams(id),
    debate_id         UUID NOT NULL REFERENCES debates(id),
    is_proposition    BOOLEAN DEFAULT NULL
);

CREATE TABLE IF NOT EXISTS debate_judge_assignments (
    id                UUID NOT NULL UNIQUE PRIMARY KEY,
    judge_user_id     UUID NOT NULL REFERENCES users(id),
    debate_id         UUID NOT NULL REFERENCES debates(id)
);

<<<<<<< HEAD
CREATE TABLE IF NOT EXISTS judge_team_assignments (
    id                UUID NOT NULL UNIQUE PRIMARY KEY,
    judge_user_id     UUID NOT NULL REFERENCES users(id),
    team_id           UUID NOT NULL REFERENCES teams(id),
    tournament_id     UUID NOT NULL REFERENCES tournaments(id)
=======
CREATE TABLE IF NOT EXISTS locations (
    id                UUID NOT NULL UNIQUE PRIMARY KEY,
    name              TEXT NOT NULL,
    tournament_id     UUID NOT NULL REFERENCES tournaments(id),
    address           TEXT,
    remarks           TEXT
);

CREATE TABLE IF NOT EXISTS rooms (
    id                UUID NOT NULL UNIQUE PRIMARY KEY,
    name              TEXT NOT NULL,
    location_id       UUID NOT NULL REFERENCES locations(id),
    remarks           TEXT,
    is_occupied       BOOLEAN NOT NULL DEFAULT FALSE
>>>>>>> 4b5319fc
)<|MERGE_RESOLUTION|>--- conflicted
+++ resolved
@@ -79,13 +79,6 @@
     debate_id         UUID NOT NULL REFERENCES debates(id)
 );
 
-<<<<<<< HEAD
-CREATE TABLE IF NOT EXISTS judge_team_assignments (
-    id                UUID NOT NULL UNIQUE PRIMARY KEY,
-    judge_user_id     UUID NOT NULL REFERENCES users(id),
-    team_id           UUID NOT NULL REFERENCES teams(id),
-    tournament_id     UUID NOT NULL REFERENCES tournaments(id)
-=======
 CREATE TABLE IF NOT EXISTS locations (
     id                UUID NOT NULL UNIQUE PRIMARY KEY,
     name              TEXT NOT NULL,
@@ -100,5 +93,11 @@
     location_id       UUID NOT NULL REFERENCES locations(id),
     remarks           TEXT,
     is_occupied       BOOLEAN NOT NULL DEFAULT FALSE
->>>>>>> 4b5319fc
+);
+
+CREATE TABLE IF NOT EXISTS judge_team_assignments (
+    id                UUID NOT NULL UNIQUE PRIMARY KEY,
+    judge_user_id     UUID NOT NULL REFERENCES users(id),
+    team_id           UUID NOT NULL REFERENCES teams(id),
+    tournament_id     UUID NOT NULL REFERENCES tournaments(id)
 )
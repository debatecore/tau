use axum::Router;
use tokio::net::TcpListener;
<<<<<<< HEAD
use tracing::error;
=======
use tower_http::cors::{Any, CorsLayer};
>>>>>>> ef3fc380
mod routes;
mod setup;

#[tokio::main]
async fn main() {
<<<<<<< HEAD
    setup::initialise_logging();

    let app = Router::new().merge(routes::routes());
=======
    let app = Router::new()
        .merge(routes::routes())
        .layer(CorsLayer::new().allow_origin(Any).allow_methods(Any));
>>>>>>> ef3fc380

    let addr = setup::get_socket_addr();
    let listener = match TcpListener::bind(&addr).await {
        Ok(listener) => listener,
        Err(e) => {
            error!("Error creating a listener: {e}");
            panic!();
        }
    };
    setup::report_listener_socket_addr(&listener);

    match axum::serve(listener, app).await {
        Ok(..) => (),
        Err(e) => {
            error!("Error serving app on listener: {e}");
            panic!();
        }
    };
}<|MERGE_RESOLUTION|>--- conflicted
+++ resolved
@@ -1,24 +1,17 @@
 use axum::Router;
 use tokio::net::TcpListener;
-<<<<<<< HEAD
+use tower_http::cors::{Any, CorsLayer};
 use tracing::error;
-=======
-use tower_http::cors::{Any, CorsLayer};
->>>>>>> ef3fc380
 mod routes;
 mod setup;
 
 #[tokio::main]
 async fn main() {
-<<<<<<< HEAD
     setup::initialise_logging();
 
-    let app = Router::new().merge(routes::routes());
-=======
     let app = Router::new()
         .merge(routes::routes())
         .layer(CorsLayer::new().allow_origin(Any).allow_methods(Any));
->>>>>>> ef3fc380
 
     let addr = setup::get_socket_addr();
     let listener = match TcpListener::bind(&addr).await {

use axum::{
    http::StatusCode,
    response::{IntoResponse, Response},
};

const RESOURCE_ALREADY_EXISTS_MESSAGE: &str = "Resource already exists";
const RESOURCE_NOT_FOUND_MESSAGE: &str = "Resource not found";
const DEPENDENT_RESOURCES_MESSAGE: &str = "Dependent resources must be deleted first";
const INTERNAL_SERVER_ERROR_MESSAGE: &str = "Internal Server Error";
const UNAUTHORIZED_MESSAGE: &str = "Unauthorized";
const BAD_REQUEST: &str = "Bad Request";
const INSUFFICIENT_PERMISSIONS_MESSAGE: &str =
    "You don't have permissions required to perform this operation";
<<<<<<< HEAD
const NOT_A_JUDGE_MESSAGE: &str =
    "This user is not a Judge and therefore cannot have affiliations";
=======
const REFERRING_TO_A_NONEXISTENT_RESOURCE: &str = "Referring to a nonexistent resource";
const ROLES_PARSING_MESSAGE: &str = "Failed to parse user roles";
>>>>>>> 4b5319fc

#[derive(thiserror::Error, Debug)]
pub enum OmniError {
    #[error("{message}")]
    ExplicitError { status: StatusCode, message: String },
    #[error("AuthError: {0}")]
    AuthError(#[from] crate::users::auth::error::AuthError),

    #[error("PhotoUrlError: {0}")]
    PhotoUrlError(#[from] crate::users::photourl::PhotoUrlError),
    #[error("sqlx::Error: {0}")]
    SqlxError(#[from] sqlx::Error),
    #[error("serde_json::Error: {0}")]
    SerdeJsonError(#[from] serde_json::Error),
    #[error("base64::DecodeError: {0}")]
    Base64DecodeError(#[from] base64::DecodeError),
    #[error("std::string::FromUtf8Error: {0}")]
    FromUtf8Error(#[from] std::string::FromUtf8Error),

    // this doesn't implement Error for some reason
    #[error("argon2::password_hash::Error: {0}")]
    PassHashError(String),

    #[error("{RESOURCE_ALREADY_EXISTS_MESSAGE}")]
    ResourceAlreadyExistsError,
    #[error("{RESOURCE_NOT_FOUND_MESSAGE}")]
    ResourceNotFoundError,
    #[error("{DEPENDENT_RESOURCES_MESSAGE}")]
    DependentResourcesError,
    #[error("{INTERNAL_SERVER_ERROR_MESSAGE}")]
    InternalServerError,
    #[error("{UNAUTHORIZED_MESSAGE}")]
    UnauthorizedError,
    #[error("{BAD_REQUEST}")]
    BadRequestError,
    #[error("{INSUFFICIENT_PERMISSIONS_MESSAGE}")]
    InsufficientPermissionsError,
<<<<<<< HEAD
    #[error{"NOT_A_JUDGE_MESSAGE"}]
    NotAJudgeError,
=======
    #[error("REFERRING_TO_A_NONEXISTENT_RESOURCE")]
    ReferringToNonexistentResourceError,
    #[error("ROLES_PARSING_MESSAGE")]
    RolesParsingError,
>>>>>>> 4b5319fc
}

impl IntoResponse for OmniError {
    fn into_response(self) -> Response {
        self.respond()
    }
}

impl OmniError {
    pub fn is_sqlx_unique_violation(&self) -> bool {
        match self {
            OmniError::SqlxError(e) => match e {
                sqlx::Error::Database(e) => {
                    if e.is_unique_violation() {
                        return true;
                    }
                }
                _ => (),
            },
            _ => (),
        };
        return false;
    }

    pub fn is_sqlx_foreign_key_violation(&self) -> bool {
        match self {
            OmniError::SqlxError(e) => match e {
                sqlx::Error::Database(e) => {
                    if e.is_foreign_key_violation() {
                        return true;
                    }
                }
                _ => (),
            },
            _ => (),
        };
        return false;
    }

    pub fn is_not_found_error(&self) -> bool {
        match self {
            OmniError::ResourceNotFoundError => true,
            _ => false,
        }
    }

    pub fn respond(self) -> Response {
        use OmniError as E;
        const ISE: StatusCode = StatusCode::INTERNAL_SERVER_ERROR;
        match self {
            E::ExplicitError {
                status: s,
                message: m,
            } => (s, m).into_response(),
            E::AuthError(e) => (e.status_code(), e.to_string()).into_response(),
            E::SqlxError(e) => match e {
                sqlx::Error::RowNotFound => {
                    return (StatusCode::NOT_FOUND, RESOURCE_NOT_FOUND_MESSAGE)
                        .into_response()
                }
                sqlx::Error::Database(e) => {
                    if e.is_unique_violation() {
                        return (StatusCode::CONFLICT, RESOURCE_ALREADY_EXISTS_MESSAGE)
                            .into_response();
                    } else if e.is_foreign_key_violation() {
                        return OmniError::ReferringToNonexistentResourceError
                            .into_response();
                    } else {
                        (ISE, "SQLx Error").into_response()
                    }
                }
                _ => (ISE, "SQLx Error").into_response(),
            },

            E::PhotoUrlError(_)
            | E::SerdeJsonError(_)
            | E::Base64DecodeError(_)
            | E::FromUtf8Error(_)
            | E::PassHashError(_) => (ISE, self.clerr()).into_response(),
            E::ResourceAlreadyExistsError => {
                (StatusCode::CONFLICT, self.clerr()).into_response()
            }
            E::ResourceNotFoundError => {
                (StatusCode::BAD_REQUEST, self.clerr()).into_response()
            }
            E::DependentResourcesError => {
                (StatusCode::CONFLICT, self.clerr()).into_response()
            }
            E::InternalServerError => {
                (StatusCode::INTERNAL_SERVER_ERROR, self.clerr()).into_response()
            }
            E::UnauthorizedError => {
                (StatusCode::UNAUTHORIZED, self.clerr()).into_response()
            }
            E::BadRequestError => (StatusCode::BAD_REQUEST, self.clerr()).into_response(),
            E::InsufficientPermissionsError => {
                (StatusCode::FORBIDDEN, self.clerr()).into_response()
            }
<<<<<<< HEAD
            E::NotAJudgeError => (StatusCode::CONFLICT, self.clerr()).into_response(),
=======
            E::ReferringToNonexistentResourceError => {
                (StatusCode::NOT_FOUND, self.clerr()).into_response()
            }
            E::RolesParsingError => {
                (StatusCode::BAD_REQUEST, self.clerr()).into_response()
            }
>>>>>>> 4b5319fc
        }
    }

    /// clerr shall henceforth stand for client facing error message
    fn clerr(&self) -> String {
        use OmniError as E;
        match self {
            E::ExplicitError { .. } | E::AuthError(_) => unreachable!(),
            E::PhotoUrlError(_) => "PhotoUrl parsing failure.",
            E::SqlxError(_) => "SQL/SQLx failure.",
            E::SerdeJsonError(_) => "SerdeJSON failure.",
            E::Base64DecodeError(_) => "Base64 decoding failure.",
            E::FromUtf8Error(_) => "UTF8 decoding failure.",
            E::PassHashError(_) => "Password hash failure.",
            E::ResourceAlreadyExistsError => RESOURCE_ALREADY_EXISTS_MESSAGE,
            E::ResourceNotFoundError => RESOURCE_NOT_FOUND_MESSAGE,
            E::DependentResourcesError => DEPENDENT_RESOURCES_MESSAGE,
            E::InternalServerError => INTERNAL_SERVER_ERROR_MESSAGE,
            E::UnauthorizedError => UNAUTHORIZED_MESSAGE,
            E::BadRequestError => BAD_REQUEST,
            E::InsufficientPermissionsError => INSUFFICIENT_PERMISSIONS_MESSAGE,
<<<<<<< HEAD
            E::NotAJudgeError => NOT_A_JUDGE_MESSAGE,
=======
            E::ReferringToNonexistentResourceError => REFERRING_TO_A_NONEXISTENT_RESOURCE,
            E::RolesParsingError => ROLES_PARSING_MESSAGE,
>>>>>>> 4b5319fc
        }
        .to_string()
    }
}

impl From<argon2::password_hash::Error> for OmniError {
    fn from(e: argon2::password_hash::Error) -> Self {
        OmniError::PassHashError(e.to_string())
    }
}<|MERGE_RESOLUTION|>--- conflicted
+++ resolved
@@ -11,13 +11,10 @@
 const BAD_REQUEST: &str = "Bad Request";
 const INSUFFICIENT_PERMISSIONS_MESSAGE: &str =
     "You don't have permissions required to perform this operation";
-<<<<<<< HEAD
+const REFERRING_TO_A_NONEXISTENT_RESOURCE: &str = "Referring to a nonexistent resource";
+const ROLES_PARSING_MESSAGE: &str = "Failed to parse user roles";
 const NOT_A_JUDGE_MESSAGE: &str =
     "This user is not a Judge and therefore cannot have affiliations";
-=======
-const REFERRING_TO_A_NONEXISTENT_RESOURCE: &str = "Referring to a nonexistent resource";
-const ROLES_PARSING_MESSAGE: &str = "Failed to parse user roles";
->>>>>>> 4b5319fc
 
 #[derive(thiserror::Error, Debug)]
 pub enum OmniError {
@@ -55,15 +52,12 @@
     BadRequestError,
     #[error("{INSUFFICIENT_PERMISSIONS_MESSAGE}")]
     InsufficientPermissionsError,
-<<<<<<< HEAD
-    #[error{"NOT_A_JUDGE_MESSAGE"}]
-    NotAJudgeError,
-=======
     #[error("REFERRING_TO_A_NONEXISTENT_RESOURCE")]
     ReferringToNonexistentResourceError,
     #[error("ROLES_PARSING_MESSAGE")]
     RolesParsingError,
->>>>>>> 4b5319fc
+    #[error{"NOT_A_JUDGE_MESSAGE"}]
+    NotAJudgeError,
 }
 
 impl IntoResponse for OmniError {
@@ -162,16 +156,13 @@
             E::InsufficientPermissionsError => {
                 (StatusCode::FORBIDDEN, self.clerr()).into_response()
             }
-<<<<<<< HEAD
-            E::NotAJudgeError => (StatusCode::CONFLICT, self.clerr()).into_response(),
-=======
             E::ReferringToNonexistentResourceError => {
                 (StatusCode::NOT_FOUND, self.clerr()).into_response()
             }
             E::RolesParsingError => {
                 (StatusCode::BAD_REQUEST, self.clerr()).into_response()
             }
->>>>>>> 4b5319fc
+            E::NotAJudgeError => (StatusCode::CONFLICT, self.clerr()).into_response(),
         }
     }
 
@@ -193,12 +184,9 @@
             E::UnauthorizedError => UNAUTHORIZED_MESSAGE,
             E::BadRequestError => BAD_REQUEST,
             E::InsufficientPermissionsError => INSUFFICIENT_PERMISSIONS_MESSAGE,
-<<<<<<< HEAD
-            E::NotAJudgeError => NOT_A_JUDGE_MESSAGE,
-=======
             E::ReferringToNonexistentResourceError => REFERRING_TO_A_NONEXISTENT_RESOURCE,
             E::RolesParsingError => ROLES_PARSING_MESSAGE,
->>>>>>> 4b5319fc
+            E::NotAJudgeError => NOT_A_JUDGE_MESSAGE,
         }
         .to_string()
     }

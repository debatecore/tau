use axum::{
    http::StatusCode,
    response::{IntoResponse, Response},
};

const RESOURCE_ALREADY_EXISTS_MESSAGE: &str = "Resource already exists";
const RESOURCE_NOT_FOUND_MESSAGE: &str = "Resource not found";
const DEPENDENT_RESOURCES_MESSAGE: &str = "Dependent resources must be deleted first";
const INTERNAL_SERVER_ERROR_MESSAGE: &str = "Internal Server Error";
const UNAUTHORIZED_MESSAGE: &str = "Unauthorized";
const BAD_REQUEST: &str = "Bad Request";
<<<<<<< HEAD
const ATTENDEE_POSITION_MESSAGE: &str =
    "Attendee position must be in range [1,4] or None";
const INSUFFICIENT_PERMISSIONS_MESSAGE: &str =
    "You are not permitted to perform this operation";
const NOT_A_JUDGE_MESSAGE: &str =
    "This user is not a Judge and therefore cannot have affiliations";
=======
const INSUFFICIENT_PERMISSIONS_MESSAGE: &str =
    "You don't have permissions required to perform this operation";
>>>>>>> b62c67fd

#[derive(thiserror::Error, Debug)]
pub enum OmniError {
    #[error("{message}")]
    ExplicitError { status: StatusCode, message: String },
    #[error("AuthError: {0}")]
    AuthError(#[from] crate::users::auth::error::AuthError),

    #[error("PhotoUrlError: {0}")]
    PhotoUrlError(#[from] crate::users::photourl::PhotoUrlError),
    #[error("sqlx::Error: {0}")]
    SqlxError(#[from] sqlx::Error),
    #[error("serde_json::Error: {0}")]
    SerdeJsonError(#[from] serde_json::Error),
    #[error("base64::DecodeError: {0}")]
    Base64DecodeError(#[from] base64::DecodeError),
    #[error("std::string::FromUtf8Error: {0}")]
    FromUtf8Error(#[from] std::string::FromUtf8Error),

    // this doesn't implement Error for some reason
    #[error("argon2::password_hash::Error: {0}")]
    PassHashError(String),

    #[error("{RESOURCE_ALREADY_EXISTS_MESSAGE}")]
    ResourceAlreadyExistsError,
    #[error("{RESOURCE_NOT_FOUND_MESSAGE}")]
    ResourceNotFoundError,
    #[error("{DEPENDENT_RESOURCES_MESSAGE}")]
    DependentResourcesError,
    #[error("{INTERNAL_SERVER_ERROR_MESSAGE}")]
    InternalServerError,
    #[error("{UNAUTHORIZED_MESSAGE}")]
    UnauthorizedError,
    #[error("{BAD_REQUEST}")]
    BadRequestError,
<<<<<<< HEAD
    #[error("{ATTENDEE_POSITION_MESSAGE}")]
    AttendeePositionError,
    #[error("{INSUFFICIENT_PERMISSIONS_MESSAGE}")]
    InsufficientPermissionsError,
    #[error{"NOT_A_JUDGE_MESSAGE"}]
    NotAJudgeError,
=======
    #[error("{INSUFFICIENT_PERMISSIONS_MESSAGE}")]
    InsufficientPermissionsError,
>>>>>>> b62c67fd
}

impl IntoResponse for OmniError {
    fn into_response(self) -> Response {
        self.respond()
    }
}

impl OmniError {
    pub fn is_sqlx_unique_violation(&self) -> bool {
        match self {
            OmniError::SqlxError(e) => match e {
                sqlx::Error::Database(e) => {
                    if e.is_unique_violation() {
                        return true;
                    }
                }
                _ => (),
            },
            _ => (),
        };
        return false;
    }

    pub fn is_sqlx_foreign_key_violation(&self) -> bool {
        match self {
            OmniError::SqlxError(e) => match e {
                sqlx::Error::Database(e) => {
                    if e.is_foreign_key_violation() {
                        return true;
                    }
                }
                _ => (),
            },
            _ => (),
        };
        return false;
    }

    pub fn respond(self) -> Response {
        use OmniError as E;
        const ISE: StatusCode = StatusCode::INTERNAL_SERVER_ERROR;
        match self {
            E::ExplicitError {
                status: s,
                message: m,
            } => (s, m).into_response(),
            E::AuthError(e) => (e.status_code(), e.to_string()).into_response(),
            E::SqlxError(e) => match e {
                sqlx::Error::RowNotFound => {
                    return (StatusCode::NOT_FOUND, RESOURCE_NOT_FOUND_MESSAGE)
                        .into_response()
                }
                sqlx::Error::Database(e) => {
                    if e.is_unique_violation() {
                        return (StatusCode::CONFLICT, RESOURCE_ALREADY_EXISTS_MESSAGE)
                            .into_response();
                    } else if e.is_foreign_key_violation() {
                        return (
                            StatusCode::BAD_REQUEST,
                            "Referring to a nonexistent resource",
                        )
                            .into_response();
                    } else {
                        (ISE, "SQLx Error").into_response()
                    }
                }
                _ => (ISE, "SQLx Error").into_response(),
            },

            E::PhotoUrlError(_)
            | E::SerdeJsonError(_)
            | E::Base64DecodeError(_)
            | E::FromUtf8Error(_)
            | E::PassHashError(_) => (ISE, self.clerr()).into_response(),
            E::ResourceAlreadyExistsError => {
                (StatusCode::CONFLICT, self.clerr()).into_response()
            }
            E::ResourceNotFoundError => {
                (StatusCode::BAD_REQUEST, self.clerr()).into_response()
            }
            E::DependentResourcesError => {
                (StatusCode::CONFLICT, self.clerr()).into_response()
            }
            E::InternalServerError => {
                (StatusCode::INTERNAL_SERVER_ERROR, self.clerr()).into_response()
            }
            E::UnauthorizedError => {
                (StatusCode::UNAUTHORIZED, self.clerr()).into_response()
            }
            E::BadRequestError => (StatusCode::BAD_REQUEST, self.clerr()).into_response(),
            E::InsufficientPermissionsError => {
                (StatusCode::FORBIDDEN, self.clerr()).into_response()
            }
            E::InsufficientPermissionsError => {
                (StatusCode::FORBIDDEN, self.clerr()).into_response()
            }
            E::NotAJudgeError => (StatusCode::CONFLICT, self.clerr()).into_response(),
        }
    }

    /// clerr shall henceforth stand for client facing error message
    fn clerr(&self) -> String {
        use OmniError as E;
        match self {
            E::ExplicitError { .. } | E::AuthError(_) => unreachable!(),
            E::PhotoUrlError(_) => "PhotoUrl parsing failure.",
            E::SqlxError(_) => "SQL/SQLx failure.",
            E::SerdeJsonError(_) => "SerdeJSON failure.",
            E::Base64DecodeError(_) => "Base64 decoding failure.",
            E::FromUtf8Error(_) => "UTF8 decoding failure.",
            E::PassHashError(_) => "Password hash failure.",
            E::ResourceAlreadyExistsError => RESOURCE_ALREADY_EXISTS_MESSAGE,
            E::ResourceNotFoundError => RESOURCE_NOT_FOUND_MESSAGE,
            E::DependentResourcesError => DEPENDENT_RESOURCES_MESSAGE,
            E::InternalServerError => INTERNAL_SERVER_ERROR_MESSAGE,
            E::UnauthorizedError => UNAUTHORIZED_MESSAGE,
            E::BadRequestError => BAD_REQUEST,
<<<<<<< HEAD
            E::AttendeePositionError => ATTENDEE_POSITION_MESSAGE,
            E::InsufficientPermissionsError => INSUFFICIENT_PERMISSIONS_MESSAGE,
            E::NotAJudgeError => NOT_A_JUDGE_MESSAGE,
=======
            E::InsufficientPermissionsError => INSUFFICIENT_PERMISSIONS_MESSAGE,
>>>>>>> b62c67fd
        }
        .to_string()
    }
}

impl From<argon2::password_hash::Error> for OmniError {
    fn from(e: argon2::password_hash::Error) -> Self {
        OmniError::PassHashError(e.to_string())
    }
}<|MERGE_RESOLUTION|>--- conflicted
+++ resolved
@@ -9,17 +9,10 @@
 const INTERNAL_SERVER_ERROR_MESSAGE: &str = "Internal Server Error";
 const UNAUTHORIZED_MESSAGE: &str = "Unauthorized";
 const BAD_REQUEST: &str = "Bad Request";
-<<<<<<< HEAD
-const ATTENDEE_POSITION_MESSAGE: &str =
-    "Attendee position must be in range [1,4] or None";
 const INSUFFICIENT_PERMISSIONS_MESSAGE: &str =
-    "You are not permitted to perform this operation";
+    "You don't have permissions required to perform this operation";
 const NOT_A_JUDGE_MESSAGE: &str =
     "This user is not a Judge and therefore cannot have affiliations";
-=======
-const INSUFFICIENT_PERMISSIONS_MESSAGE: &str =
-    "You don't have permissions required to perform this operation";
->>>>>>> b62c67fd
 
 #[derive(thiserror::Error, Debug)]
 pub enum OmniError {
@@ -55,17 +48,10 @@
     UnauthorizedError,
     #[error("{BAD_REQUEST}")]
     BadRequestError,
-<<<<<<< HEAD
-    #[error("{ATTENDEE_POSITION_MESSAGE}")]
-    AttendeePositionError,
     #[error("{INSUFFICIENT_PERMISSIONS_MESSAGE}")]
     InsufficientPermissionsError,
     #[error{"NOT_A_JUDGE_MESSAGE"}]
     NotAJudgeError,
-=======
-    #[error("{INSUFFICIENT_PERMISSIONS_MESSAGE}")]
-    InsufficientPermissionsError,
->>>>>>> b62c67fd
 }
 
 impl IntoResponse for OmniError {
@@ -160,9 +146,6 @@
             E::InsufficientPermissionsError => {
                 (StatusCode::FORBIDDEN, self.clerr()).into_response()
             }
-            E::InsufficientPermissionsError => {
-                (StatusCode::FORBIDDEN, self.clerr()).into_response()
-            }
             E::NotAJudgeError => (StatusCode::CONFLICT, self.clerr()).into_response(),
         }
     }
@@ -184,13 +167,8 @@
             E::InternalServerError => INTERNAL_SERVER_ERROR_MESSAGE,
             E::UnauthorizedError => UNAUTHORIZED_MESSAGE,
             E::BadRequestError => BAD_REQUEST,
-<<<<<<< HEAD
-            E::AttendeePositionError => ATTENDEE_POSITION_MESSAGE,
             E::InsufficientPermissionsError => INSUFFICIENT_PERMISSIONS_MESSAGE,
             E::NotAJudgeError => NOT_A_JUDGE_MESSAGE,
-=======
-            E::InsufficientPermissionsError => INSUFFICIENT_PERMISSIONS_MESSAGE,
->>>>>>> b62c67fd
         }
         .to_string()
     }

use strum::{EnumIter, VariantArray};
use utoipa::ToSchema;

#[derive(Debug, VariantArray, EnumIter, Clone, PartialEq, ToSchema)]
/// To perform any operation, a user is required to have a corresponding
/// permission. Permissions are predefined for each role.
/// The infrastructure admin has all permissions and is allowed to perform
/// every operation.
pub enum Permission {
    ReadAttendees,
    WriteAttendees,

    ReadDebates,
    WriteDebates,

    ReadTeams,
    WriteTeams,

    ReadMotions,
    WriteMotions,

    ReadTournament,
    WriteTournament,

    CreateUsersManually,
    CreateUsersWithLink,
    DeleteUsers,
    ModifyUserRoles,

    SubmitOwnVerdictVote,
    SubmitVerdict,

<<<<<<< HEAD
    ReadLocations,
    WriteLocations,

    ReadRooms,
    ModifyAllRoomDetails,
    ChangeRoomOccupationStatus,
=======
    WriteRoles,
>>>>>>> e7f1dbf2
}<|MERGE_RESOLUTION|>--- conflicted
+++ resolved
@@ -30,14 +30,11 @@
     SubmitOwnVerdictVote,
     SubmitVerdict,
 
-<<<<<<< HEAD
     ReadLocations,
     WriteLocations,
 
     ReadRooms,
     ModifyAllRoomDetails,
     ChangeRoomOccupationStatus,
-=======
     WriteRoles,
->>>>>>> e7f1dbf2
 }
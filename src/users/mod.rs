--- conflicted
+++ resolved
@@ -13,10 +13,6 @@
 pub mod infradmin;
 pub mod permissions;
 pub mod photourl;
-<<<<<<< HEAD
-pub mod roles;
-=======
->>>>>>> e7f1dbf2
 
 #[derive(Serialize, Clone, ToSchema)]
 pub struct User {

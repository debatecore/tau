use crate::{
    omni_error::OmniError,
    setup::AppState,
    users::{
        auth::{
            cookie::{clear_session_token_cookie, set_session_token_cookie},
            error::AuthError::{
                BadHeaderAuthSchemeData, ClearSessionBearerOnly, NonAsciiHeaderCharacters,
            },
            session::Session,
            AUTH_SESSION_COOKIE_NAME,
        },
        User,
    },
};
use axum::{
    extract::{Path, State},
    http::{header::AUTHORIZATION, HeaderMap, StatusCode},
    response::{IntoResponse, Response},
    routing::{get, post},
    Json, Router,
};
use serde::Deserialize;
use sqlx::{Pool, Postgres};
use tower_cookies::Cookies;
use utoipa::ToSchema;

pub fn route() -> Router<AppState> {
    Router::new()
        .route("/auth/login", post(auth_login))
        .route("/auth/clear", get(auth_clear))
<<<<<<< HEAD
        .route("/auth/login/:token", post(single_use_login))
=======
        .route("/auth/me", get(auth_me))
>>>>>>> dd715d46
}

#[derive(Deserialize, ToSchema)]
#[serde(deny_unknown_fields)]
pub struct LoginRequest {
    login: String,
    password: String,
}

/// Return current user data
///
/// Returns user data associated with the auth token.
#[utoipa::path(get, path="/auth/me", responses(
    (status=200, description="User data"),
    (status=400, description="Bad request"),
    (status=401, description="Unauthorized"),
    (status=500, description="Internal server error"),
))]
async fn auth_me(
    cookies: Cookies,
    headers: HeaderMap,
    State(state): State<AppState>,
) -> Result<Response, OmniError> {
    let user = User::authenticate(&headers, cookies, &state.connection_pool).await?;
    Ok(Json(user).into_response())
}

/// Log in to tau
///
/// Returns an auth token and sets a session cookie.
/// Providing the token either by including it in the
/// request header or sending the cookie is required
/// to perform any further operations.
/// By default, the only existing account is the infrastructure admin
/// with username and password "admin".
#[utoipa::path(post, path = "/auth/login", request_body=LoginRequest,
    responses
        (
            (
                status=200,
                description = "Auth token",
                body=String,
                example=json!("UaKN-h7_eD5LlKt8ba4P376G0LGvW3JmccCDMUaPaQk")
            ),
            (status=400, description = "Bad request"),
            (status=401, description = "Invalid credentials"),
            (status=500, description = "Internal server error"),
        )
    )
]
async fn auth_login(
    cookies: Cookies,
    State(state): State<AppState>,
    Json(body): Json<LoginRequest>,
) -> Response {
    let user = match User::auth_via_credentials(
        &body.login,
        &body.password,
        &state.connection_pool,
    )
    .await
    {
        Ok(user) => user,
        Err(e) => return e.respond(),
    };

    let (_, token) = match Session::create(&user.id, &state.connection_pool).await {
        Ok(o) => o,
        Err(e) => return e.respond(),
    };

    set_session_token_cookie(&token, cookies);
    (StatusCode::OK, token).into_response()
}

#[utoipa::path(
    post,
    path = "/auth/login/{token}",
    responses(
        (
            status = 200,
            description = "Returns an auth token to be used for authentication in subsequent requests",
            body=String,
            example=json!("k1ShPhFwn11_0hBQF2Xh56iB-zGx7mwymarrt39QYLo")
        ),
        (status = 401, description = "Provided token was invalid"),
        (status = 403, description = "Provided token was used used or expired"),
        (status = 500, description = "Internal server error")
    )
)]
/// Log in with a single-use token
///
/// This endpoint can be used to utilize single-use login tokens
/// generated with /user/{user_id}/login_token.
async fn single_use_login(
    cookies: Cookies,
    State(state): State<AppState>,
    Path(token): Path<String>,
) -> Result<Response, OmniError> {
    let pool = &state.connection_pool;
    let user = User::auth_via_link(&token, pool).await?;
    let (_, token) = match Session::create(&user.id, pool).await {
        Ok(o) => o,
        Err(e) => Err(e)?,
    };

    set_session_token_cookie(&token, cookies);
    Ok((StatusCode::OK, token).into_response())
}

const TOO_MANY_TOKENS: &str = "Please provide one session token to destroy at a time.";
const NO_TOKENS: &str = "Please provide a session token to destroy.";
const SESSION_DESTROYED: &str = "Logged out - Session destroyed";

/// Log out of tau
///
/// Can be used to invalidate auth tokens.
/// Can only invalidate one token at a time.
#[utoipa::path(get, path = "/auth/clear",
    responses
        (
            (
                status=200,
                description = SESSION_DESTROYED,
            ),
            (status=400, description = "Bad request"),
            (status=500, description = "Internal server error"),
        )
    )
]
async fn auth_clear(
    headers: HeaderMap,
    cookies: Cookies,
    State(state): State<AppState>,
) -> Response {
    let header = match headers.get(AUTHORIZATION) {
        Some(h) => match h.to_str() {
            Ok(t) => Some(t.to_string()),
            Err(_) => return OmniError::from(NonAsciiHeaderCharacters).respond(),
        },
        None => None,
    };
    let cookie = match cookies.get(AUTH_SESSION_COOKIE_NAME) {
        Some(c) => {
            let c = c.value().to_string();
            match &header {
                Some(h) => match &c == h {
                    true => None,
                    false => Some(c),
                },
                None => Some(c),
            }
        }
        None => None,
    };

    match (header, cookie) {
        (Some(_), Some(_)) => (StatusCode::BAD_REQUEST, TOO_MANY_TOKENS).into_response(),
        (None, Some(c)) => {
            auth_clear_to_response(&c, cookies, &state.connection_pool).await
        }
        (Some(h), None) => {
            let (scheme, data) = match h.split_once(' ') {
                Some((a, b)) => (a, b),
                None => return OmniError::from(BadHeaderAuthSchemeData).respond(),
            };
            match scheme {
                "Bearer" => {
                    auth_clear_to_response(&data, cookies, &state.connection_pool).await
                }
                _ => OmniError::from(ClearSessionBearerOnly).respond(),
            }
        }
        (None, None) => (StatusCode::BAD_REQUEST, NO_TOKENS).into_response(),
    }
}

async fn auth_clear_to_response(
    token: &str,
    cookies: Cookies,
    pool: &Pool<Postgres>,
) -> Response {
    clear_session_token_cookie(cookies);
    match Session::get_by_token(token, pool).await {
        Ok(session) => match session.destroy(pool).await {
            Ok(_) => (StatusCode::OK, SESSION_DESTROYED).into_response(),
            Err(e) => e.respond(),
        },
        Err(e) => e.respond(),
    }
}<|MERGE_RESOLUTION|>--- conflicted
+++ resolved
@@ -29,11 +29,8 @@
     Router::new()
         .route("/auth/login", post(auth_login))
         .route("/auth/clear", get(auth_clear))
-<<<<<<< HEAD
         .route("/auth/login/:token", post(single_use_login))
-=======
         .route("/auth/me", get(auth_me))
->>>>>>> dd715d46
 }
 
 #[derive(Deserialize, ToSchema)]

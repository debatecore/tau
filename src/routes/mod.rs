--- conflicted
+++ resolved
@@ -1,20 +1,14 @@
 use axum::Router;
 
-<<<<<<< HEAD
-mod health;
+mod health_check;
+mod swagger;
+mod teapot;
 mod version;
-
-pub fn routes() -> Router {
-    Router::new().merge(health::route()).merge(version::route())
-=======
-pub mod health_check;
-pub mod swagger;
-pub mod teapot;
 
 pub fn routes() -> Router {
     Router::new()
         .merge(health_check::route())
+        .merge(swagger::route())
         .merge(teapot::route())
-        .merge(swagger::route())
->>>>>>> cc6d3d57
+        .merge(version::route())
 }
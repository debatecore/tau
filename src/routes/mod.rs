use axum::Router;

use crate::setup::AppState;

mod attendee_routes;
mod auth;
mod debate_routes;
mod health_check;
mod infradmin_routes;
mod motion_routes;
mod swagger;
mod team_routes;
mod teapot;
<<<<<<< HEAD
mod tournament;
mod user;
mod utils;
=======
mod tournament_routes;
>>>>>>> b62c67fd
mod version;

pub fn routes() -> Router<AppState> {
    Router::new()
        .merge(health_check::route())
        .merge(swagger::route())
        .merge(teapot::route())
        .merge(version::route())
        .merge(infradmin_routes::route())
        .merge(auth::route())
<<<<<<< HEAD
        .merge(tournament::route())
        .merge(team::route())
        .merge(attendee::route())
        .merge(motion::route())
        .merge(debate::route())
        .merge(user::route())
=======
        .merge(tournament_routes::route())
        .merge(team_routes::route())
        .merge(attendee_routes::route())
        .merge(motion_routes::route())
        .merge(debate_routes::route())
>>>>>>> b62c67fd
}<|MERGE_RESOLUTION|>--- conflicted
+++ resolved
@@ -11,13 +11,8 @@
 mod swagger;
 mod team_routes;
 mod teapot;
-<<<<<<< HEAD
-mod tournament;
-mod user;
-mod utils;
-=======
 mod tournament_routes;
->>>>>>> b62c67fd
+mod user_routes;
 mod version;
 
 pub fn routes() -> Router<AppState> {
@@ -28,18 +23,10 @@
         .merge(version::route())
         .merge(infradmin_routes::route())
         .merge(auth::route())
-<<<<<<< HEAD
-        .merge(tournament::route())
-        .merge(team::route())
-        .merge(attendee::route())
-        .merge(motion::route())
-        .merge(debate::route())
-        .merge(user::route())
-=======
         .merge(tournament_routes::route())
         .merge(team_routes::route())
         .merge(attendee_routes::route())
         .merge(motion_routes::route())
         .merge(debate_routes::route())
->>>>>>> b62c67fd
+        .merge(user_routes::route())
 }
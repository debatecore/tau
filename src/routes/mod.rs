--- conflicted
+++ resolved
@@ -6,24 +6,15 @@
 mod auth;
 mod debate_routes;
 mod health_check;
-<<<<<<< HEAD
-mod infradmin;
-mod motion;
-pub(crate) mod roles;
-=======
 mod infradmin_routes;
 mod motion_routes;
->>>>>>> b62c67fd
+pub(crate) mod roles;
 mod swagger;
 mod team_routes;
 mod teapot;
-<<<<<<< HEAD
-mod tournament;
+mod tournament_routes;
 mod user;
 mod utils;
-=======
-mod tournament_routes;
->>>>>>> b62c67fd
 mod version;
 
 pub fn routes() -> Router<AppState> {
@@ -34,19 +25,11 @@
         .merge(version::route())
         .merge(infradmin_routes::route())
         .merge(auth::route())
-<<<<<<< HEAD
-        .merge(tournament::route())
-        .merge(team::route())
-        .merge(attendee::route())
-        .merge(motion::route())
-        .merge(debate::route())
-        .merge(user::route())
-        .merge(roles::route())
-=======
         .merge(tournament_routes::route())
         .merge(team_routes::route())
         .merge(attendee_routes::route())
         .merge(motion_routes::route())
         .merge(debate_routes::route())
->>>>>>> b62c67fd
+        .merge(user::route())
+        .merge(roles::route())
 }
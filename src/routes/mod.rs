--- conflicted
+++ resolved
@@ -6,15 +6,10 @@
 mod auth;
 mod debate_routes;
 mod health_check;
-<<<<<<< HEAD
-mod infradmin;
-mod location;
-mod motion;
-mod room;
-=======
 mod infradmin_routes;
+mod location_routes;
 mod motion_routes;
->>>>>>> b62c67fd
+mod room_routes;
 mod swagger;
 mod team_routes;
 mod teapot;
@@ -29,19 +24,11 @@
         .merge(version::route())
         .merge(infradmin_routes::route())
         .merge(auth::route())
-<<<<<<< HEAD
-        .merge(tournament::route())
-        .merge(team::route())
-        .merge(attendee::route())
-        .merge(motion::route())
-        .merge(debate::route())
-        .merge(location::route())
-        .merge(room::route())
-=======
         .merge(tournament_routes::route())
         .merge(team_routes::route())
         .merge(attendee_routes::route())
         .merge(motion_routes::route())
         .merge(debate_routes::route())
->>>>>>> b62c67fd
+        .merge(location_routes::route())
+        .merge(room_routes::route())
 }
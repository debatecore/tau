--- conflicted
+++ resolved
@@ -1,7 +1,6 @@
 use axum::Router;
 
 use crate::setup::AppState;
-use crate::tournament;
 
 mod affiliation_routes;
 mod attendee_routes;
@@ -33,12 +32,9 @@
         .merge(attendee_routes::route())
         .merge(motion_routes::route())
         .merge(debate_routes::route())
-<<<<<<< HEAD
-        .merge(affiliation_routes::route())
-=======
         .merge(location_routes::route())
         .merge(room_routes::route())
         .merge(user_routes::route())
         .merge(roles_routes::route())
->>>>>>> 4b5319fc
+        .merge(affiliation_routes::route())
 }
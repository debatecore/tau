use axum::Router;
use utoipa::OpenApi;
use utoipa_swagger_ui::SwaggerUi;

use crate::routes::auth;
use crate::routes::user_routes;
use crate::setup::AppState;

use crate::routes::affiliation_routes;
use crate::routes::attendee_routes;
use crate::routes::debate_routes;
use crate::routes::location_routes;
use crate::routes::motion_routes;
use crate::routes::roles_routes;
use crate::routes::room_routes;
use crate::routes::team_routes;
use crate::routes::tournament_routes;
use crate::tournament;
use crate::tournament::affiliation;
use crate::tournament::attendee;
use crate::tournament::debate;
use crate::tournament::location;
use crate::tournament::motion;
use crate::tournament::roles;
use crate::tournament::room;
use crate::tournament::team;
use crate::users::permissions;
use crate::users::photourl;

use super::health_check;
use super::teapot;
use super::version;

pub fn route() -> Router<AppState> {
    Router::new()
        .merge(SwaggerUi::new("/swagger-ui").url("/openapi.json", ApiDoc::openapi()))
}

#[derive(OpenApi)]
#[openapi(
    paths(
        health_check::live,
        health_check::health,
        teapot::route,
        version::version,
        version::version_details,
        tournament_routes::create_tournament,
        tournament_routes::get_tournament_by_id,
        tournament_routes::patch_tournament_by_id,
        tournament_routes::delete_tournament_by_id,
        tournament_routes::get_tournaments,
        motion_routes::get_motions,
        motion_routes::create_motion,
        motion_routes::get_motion_by_id,
        motion_routes::patch_motion_by_id,
        motion_routes::delete_motion_by_id,
        team_routes::get_teams,
        team_routes::create_team,
        team_routes::get_team_by_id,
        team_routes::patch_team_by_id,
        team_routes::delete_team_by_id,
        debate_routes::get_debates,
        debate_routes::create_debate,
        debate_routes::get_debate_by_id,
        debate_routes::patch_debate_by_id,
        debate_routes::delete_debate_by_id,
        attendee_routes::get_attendees,
        attendee_routes::create_attendee,
        attendee_routes::get_attendee_by_id,
        attendee_routes::patch_attendee_by_id,
        attendee_routes::delete_attendee_by_id,
        auth::auth_login,
<<<<<<< HEAD
        affiliation_routes::create_affiliation,
        affiliation_routes::get_affiliations,
        affiliation_routes::get_affiliation_by_id,
        affiliation_routes::patch_affiliation_by_id,
        affiliation_routes::delete_affiliation_by_id,
=======
        location_routes::create_location,
        location_routes::get_locations,
        location_routes::get_location_by_id,
        location_routes::patch_location_by_id,
        location_routes::delete_location_by_id,
        room_routes::create_room,
        room_routes::get_rooms,
        room_routes::get_room_by_id,
        room_routes::patch_room_by_id,
        room_routes::delete_room_by_id,
        auth::auth_clear,
        user_routes::get_users,
        user_routes::create_user,
        user_routes::get_user_by_id,
        user_routes::patch_user_by_id,
        user_routes::delete_user_by_id,
        roles_routes::create_user_roles,
        roles_routes::get_user_roles,
        roles_routes::patch_user_roles,
        roles_routes::delete_user_roles,
>>>>>>> 4b5319fc
    ),
    components(schemas(
        version::VersionDetails,
        version::VersionBits,
        version::GitInfo,
        tournament::Tournament,
        tournament::TournamentPatch,
        motion::Motion,
        motion::MotionPatch,
        team::Team,
        team::TeamPatch,
        debate::Debate,
        debate::DebatePatch,
        attendee::Attendee,
        attendee::AttendeePatch,
        permissions::Permission,
        roles::Role,
        auth::LoginRequest,
<<<<<<< HEAD
        affiliation::Affiliation,
        affiliation::AffiliationPatch,
=======
        location::Location,
        location::LocationPatch,
        room::Room,
        room::RoomPatch,
        user_routes::UserWithPassword,
        user_routes::UserPatch,
        crate::users::User,
        photourl::PhotoUrl
>>>>>>> 4b5319fc
    ))
)]

pub struct ApiDoc;<|MERGE_RESOLUTION|>--- conflicted
+++ resolved
@@ -24,6 +24,7 @@
 use crate::tournament::roles;
 use crate::tournament::room;
 use crate::tournament::team;
+use crate::users;
 use crate::users::permissions;
 use crate::users::photourl;
 
@@ -70,13 +71,6 @@
         attendee_routes::patch_attendee_by_id,
         attendee_routes::delete_attendee_by_id,
         auth::auth_login,
-<<<<<<< HEAD
-        affiliation_routes::create_affiliation,
-        affiliation_routes::get_affiliations,
-        affiliation_routes::get_affiliation_by_id,
-        affiliation_routes::patch_affiliation_by_id,
-        affiliation_routes::delete_affiliation_by_id,
-=======
         location_routes::create_location,
         location_routes::get_locations,
         location_routes::get_location_by_id,
@@ -97,7 +91,11 @@
         roles_routes::get_user_roles,
         roles_routes::patch_user_roles,
         roles_routes::delete_user_roles,
->>>>>>> 4b5319fc
+        affiliation_routes::create_affiliation,
+        affiliation_routes::get_affiliations,
+        affiliation_routes::get_affiliation_by_id,
+        affiliation_routes::patch_affiliation_by_id,
+        affiliation_routes::delete_affiliation_by_id,
     ),
     components(schemas(
         version::VersionDetails,
@@ -116,19 +114,16 @@
         permissions::Permission,
         roles::Role,
         auth::LoginRequest,
-<<<<<<< HEAD
-        affiliation::Affiliation,
-        affiliation::AffiliationPatch,
-=======
         location::Location,
         location::LocationPatch,
         room::Room,
         room::RoomPatch,
-        user_routes::UserWithPassword,
-        user_routes::UserPatch,
-        crate::users::User,
-        photourl::PhotoUrl
->>>>>>> 4b5319fc
+        users::UserWithPassword,
+        users::UserPatch,
+        users::User,
+        photourl::PhotoUrl,
+        affiliation::Affiliation,
+        affiliation::AffiliationPatch,
     ))
 )]
 

use axum::Router;
use utoipa::OpenApi;
use utoipa_swagger_ui::SwaggerUi;

use crate::routes::auth;
use crate::routes::user_routes;
use crate::setup::AppState;

use crate::routes::attendee_routes;
use crate::routes::debate_routes;
use crate::routes::location_routes;
use crate::routes::motion_routes;
use crate::routes::room_routes;
use crate::routes::team_routes;
use crate::routes::tournament_routes;
use crate::tournament;
use crate::tournament::attendee;
use crate::tournament::debate;
use crate::tournament::location;
use crate::tournament::motion;
use crate::tournament::room;
use crate::tournament::team;
use crate::users::permissions;
use crate::users::photourl;
use crate::users::roles;

use super::health_check;
use super::teapot;
use super::version;

pub fn route() -> Router<AppState> {
    Router::new()
        .merge(SwaggerUi::new("/swagger-ui").url("/openapi.json", ApiDoc::openapi()))
}

#[derive(OpenApi)]
#[openapi(
    paths(
        health_check::live,
        health_check::health,
        teapot::route,
        version::version,
        version::version_details,
        tournament_routes::create_tournament,
        tournament_routes::get_tournament_by_id,
        tournament_routes::patch_tournament_by_id,
        tournament_routes::delete_tournament_by_id,
        tournament_routes::get_tournaments,
        motion_routes::get_motions,
        motion_routes::create_motion,
        motion_routes::get_motion_by_id,
        motion_routes::patch_motion_by_id,
        motion_routes::delete_motion_by_id,
        team_routes::get_teams,
        team_routes::create_team,
        team_routes::get_team_by_id,
        team_routes::patch_team_by_id,
        team_routes::delete_team_by_id,
        debate_routes::get_debates,
        debate_routes::create_debate,
        debate_routes::get_debate_by_id,
        debate_routes::patch_debate_by_id,
        debate_routes::delete_debate_by_id,
        attendee_routes::get_attendees,
        attendee_routes::create_attendee,
        attendee_routes::get_attendee_by_id,
        attendee_routes::patch_attendee_by_id,
        attendee_routes::delete_attendee_by_id,
        auth::auth_login,
<<<<<<< HEAD
        location_routes::create_location,
        location_routes::get_locations,
        location_routes::get_location_by_id,
        location_routes::patch_location_by_id,
        location_routes::delete_location_by_id,
        room_routes::create_room,
        room_routes::get_rooms,
        room_routes::get_room_by_id,
        room_routes::patch_room_by_id,
        room_routes::delete_room_by_id,
=======
        auth::auth_clear,
        user_routes::get_users,
        user_routes::create_user,
        user_routes::get_user_by_id,
        user_routes::patch_user_by_id,
        user_routes::delete_user_by_id,
>>>>>>> 9a7cb495
    ),
    components(schemas(
        version::VersionDetails,
        version::VersionBits,
        version::GitInfo,
        tournament::Tournament,
        tournament::TournamentPatch,
        motion::Motion,
        motion::MotionPatch,
        team::Team,
        team::TeamPatch,
        debate::Debate,
        debate::DebatePatch,
        attendee::Attendee,
        attendee::AttendeePatch,
        permissions::Permission,
        roles::Role,
        auth::LoginRequest,
<<<<<<< HEAD
        location::Location,
        location::LocationPatch,
        room::Room,
        room::RoomPatch,
=======
        user_routes::UserWithPassword,
        user_routes::UserPatch,
        crate::users::User,
        photourl::PhotoUrl
>>>>>>> 9a7cb495
    ))
)]

pub struct ApiDoc;<|MERGE_RESOLUTION|>--- conflicted
+++ resolved
@@ -67,7 +67,6 @@
         attendee_routes::patch_attendee_by_id,
         attendee_routes::delete_attendee_by_id,
         auth::auth_login,
-<<<<<<< HEAD
         location_routes::create_location,
         location_routes::get_locations,
         location_routes::get_location_by_id,
@@ -78,14 +77,12 @@
         room_routes::get_room_by_id,
         room_routes::patch_room_by_id,
         room_routes::delete_room_by_id,
-=======
         auth::auth_clear,
         user_routes::get_users,
         user_routes::create_user,
         user_routes::get_user_by_id,
         user_routes::patch_user_by_id,
         user_routes::delete_user_by_id,
->>>>>>> 9a7cb495
     ),
     components(schemas(
         version::VersionDetails,
@@ -104,17 +101,14 @@
         permissions::Permission,
         roles::Role,
         auth::LoginRequest,
-<<<<<<< HEAD
         location::Location,
         location::LocationPatch,
         room::Room,
         room::RoomPatch,
-=======
         user_routes::UserWithPassword,
         user_routes::UserPatch,
         crate::users::User,
         photourl::PhotoUrl
->>>>>>> 9a7cb495
     ))
 )]
 

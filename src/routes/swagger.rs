--- conflicted
+++ resolved
@@ -5,33 +5,20 @@
 use crate::routes::auth;
 use crate::setup::AppState;
 
-<<<<<<< HEAD
-use crate::routes::attendee;
-use crate::routes::debate;
-use crate::routes::location;
-use crate::routes::motion;
-use crate::routes::room;
-use crate::routes::team;
-use crate::routes::tournament;
-use crate::tournament_impl;
-use crate::tournament_impl::attendee_impl;
-use crate::tournament_impl::debate_impl;
-use crate::tournament_impl::location_impl;
-use crate::tournament_impl::motion_impl;
-use crate::tournament_impl::room_impl;
-use crate::tournament_impl::team_impl;
-=======
 use crate::routes::attendee_routes;
 use crate::routes::debate_routes;
+use crate::routes::location_routes;
 use crate::routes::motion_routes;
+use crate::routes::room_routes;
 use crate::routes::team_routes;
 use crate::routes::tournament_routes;
 use crate::tournament;
 use crate::tournament::attendee;
 use crate::tournament::debate;
+use crate::tournament::location;
 use crate::tournament::motion;
+use crate::tournament::room;
 use crate::tournament::team;
->>>>>>> b62c67fd
 use crate::users::permissions;
 use crate::users::roles;
 
@@ -78,16 +65,16 @@
         attendee_routes::patch_attendee_by_id,
         attendee_routes::delete_attendee_by_id,
         auth::auth_login,
-        location::create_location,
-        location::get_locations,
-        location::get_location_by_id,
-        location::patch_location_by_id,
-        location::delete_location_by_id,
-        room::create_room,
-        room::get_rooms,
-        room::get_room_by_id,
-        room::patch_room_by_id,
-        room::delete_room_by_id,
+        location_routes::create_location,
+        location_routes::get_locations,
+        location_routes::get_location_by_id,
+        location_routes::patch_location_by_id,
+        location_routes::delete_location_by_id,
+        room_routes::create_room,
+        room_routes::get_rooms,
+        room_routes::get_room_by_id,
+        room_routes::patch_room_by_id,
+        room_routes::delete_room_by_id,
     ),
     components(schemas(
         version::VersionDetails,
@@ -106,10 +93,10 @@
         permissions::Permission,
         roles::Role,
         auth::LoginRequest,
-        location_impl::Location,
-        location_impl::LocationPatch,
-        room_impl::Room,
-        room_impl::RoomPatch,
+        location::Location,
+        location::LocationPatch,
+        room::Room,
+        room::RoomPatch,
     ))
 )]
 

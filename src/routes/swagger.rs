use axum::Router;
use utoipa::OpenApi;
use utoipa_swagger_ui::SwaggerUi;

use crate::routes::auth;
<<<<<<< HEAD
use crate::routes::user;
=======
use crate::routes::user_routes;
>>>>>>> fe5c3837
use crate::setup::AppState;

use crate::routes::attendee_routes;
use crate::routes::debate_routes;
use crate::routes::location_routes;
use crate::routes::motion_routes;
use crate::routes::roles_routes;
use crate::routes::room_routes;
use crate::routes::team_routes;
use crate::routes::tournament_routes;
use crate::tournament;
use crate::tournament::attendee;
use crate::tournament::debate;
use crate::tournament::location;
use crate::tournament::motion;
use crate::tournament::roles;
use crate::tournament::room;
use crate::tournament::team;
use crate::users::permissions;
use crate::users::photourl;
<<<<<<< HEAD
=======
use crate::users::roles;
use crate::users::UserPatch;
>>>>>>> fe5c3837

use super::health_check;
use super::teapot;
use super::version;

pub fn route() -> Router<AppState> {
    Router::new()
        .merge(SwaggerUi::new("/swagger-ui").url("/openapi.json", ApiDoc::openapi()))
}

#[derive(OpenApi)]
#[openapi(
    paths(
        health_check::live,
        health_check::health,
        teapot::route,
        version::version,
        version::version_details,
        tournament_routes::create_tournament,
        tournament_routes::get_tournament_by_id,
        tournament_routes::patch_tournament_by_id,
        tournament_routes::delete_tournament_by_id,
        tournament_routes::get_tournaments,
        motion_routes::get_motions,
        motion_routes::create_motion,
        motion_routes::get_motion_by_id,
        motion_routes::patch_motion_by_id,
        motion_routes::delete_motion_by_id,
        team_routes::get_teams,
        team_routes::create_team,
        team_routes::get_team_by_id,
        team_routes::patch_team_by_id,
        team_routes::delete_team_by_id,
        debate_routes::get_debates,
        debate_routes::create_debate,
        debate_routes::get_debate_by_id,
        debate_routes::patch_debate_by_id,
        debate_routes::delete_debate_by_id,
        attendee_routes::get_attendees,
        attendee_routes::create_attendee,
        attendee_routes::get_attendee_by_id,
        attendee_routes::patch_attendee_by_id,
        attendee_routes::delete_attendee_by_id,
        auth::auth_login,
        auth::auth_me,
        auth::auth_clear,
        location_routes::create_location,
        location_routes::get_locations,
        location_routes::get_location_by_id,
        location_routes::patch_location_by_id,
        location_routes::delete_location_by_id,
        room_routes::create_room,
        room_routes::get_rooms,
        room_routes::get_room_by_id,
        room_routes::patch_room_by_id,
        room_routes::delete_room_by_id,
<<<<<<< HEAD
        auth::auth_clear,
        user::get_users,
        user::create_user,
        user::get_user_by_id,
        user::patch_user_by_id,
        user::delete_user_by_id,
        roles_routes::create_user_roles,
        roles_routes::get_user_roles,
        roles_routes::patch_user_roles,
        roles_routes::delete_user_roles,
=======
        user_routes::get_users,
        user_routes::create_user,
        user_routes::get_user_by_id,
        user_routes::patch_user_by_id,
        user_routes::delete_user_by_id,
        user_routes::change_user_password,
>>>>>>> fe5c3837
    ),
    components(schemas(
        version::VersionDetails,
        version::VersionBits,
        version::GitInfo,
        tournament::Tournament,
        tournament::TournamentPatch,
        motion::Motion,
        motion::MotionPatch,
        team::Team,
        team::TeamPatch,
        debate::Debate,
        debate::DebatePatch,
        attendee::Attendee,
        attendee::AttendeePatch,
        permissions::Permission,
        roles::Role,
        auth::LoginRequest,
        location::Location,
        location::LocationPatch,
        room::Room,
        room::RoomPatch,
<<<<<<< HEAD
        user::UserWithPassword,
        user::UserPatch,
=======
        user_routes::UserWithPassword,
        user_routes::UserPasswordPatch,
        crate::users::UserPatch,
>>>>>>> fe5c3837
        crate::users::User,
        photourl::PhotoUrl
    ))
)]

pub struct ApiDoc;<|MERGE_RESOLUTION|>--- conflicted
+++ resolved
@@ -3,11 +3,7 @@
 use utoipa_swagger_ui::SwaggerUi;
 
 use crate::routes::auth;
-<<<<<<< HEAD
-use crate::routes::user;
-=======
 use crate::routes::user_routes;
->>>>>>> fe5c3837
 use crate::setup::AppState;
 
 use crate::routes::attendee_routes;
@@ -26,13 +22,9 @@
 use crate::tournament::roles;
 use crate::tournament::room;
 use crate::tournament::team;
+use crate::users;
 use crate::users::permissions;
 use crate::users::photourl;
-<<<<<<< HEAD
-=======
-use crate::users::roles;
-use crate::users::UserPatch;
->>>>>>> fe5c3837
 
 use super::health_check;
 use super::teapot;
@@ -89,25 +81,17 @@
         room_routes::get_room_by_id,
         room_routes::patch_room_by_id,
         room_routes::delete_room_by_id,
-<<<<<<< HEAD
         auth::auth_clear,
-        user::get_users,
-        user::create_user,
-        user::get_user_by_id,
-        user::patch_user_by_id,
-        user::delete_user_by_id,
         roles_routes::create_user_roles,
         roles_routes::get_user_roles,
         roles_routes::patch_user_roles,
         roles_routes::delete_user_roles,
-=======
         user_routes::get_users,
         user_routes::create_user,
         user_routes::get_user_by_id,
         user_routes::patch_user_by_id,
         user_routes::delete_user_by_id,
         user_routes::change_user_password,
->>>>>>> fe5c3837
     ),
     components(schemas(
         version::VersionDetails,
@@ -130,14 +114,11 @@
         location::LocationPatch,
         room::Room,
         room::RoomPatch,
-<<<<<<< HEAD
-        user::UserWithPassword,
-        user::UserPatch,
-=======
+        user_routes::UserWithPassword,
+        users::UserPatch,
         user_routes::UserWithPassword,
         user_routes::UserPasswordPatch,
         crate::users::UserPatch,
->>>>>>> fe5c3837
         crate::users::User,
         photourl::PhotoUrl
     ))

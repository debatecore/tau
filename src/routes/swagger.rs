--- conflicted
+++ resolved
@@ -67,15 +67,8 @@
         attendee_routes::patch_attendee_by_id,
         attendee_routes::delete_attendee_by_id,
         auth::auth_login,
-<<<<<<< HEAD
+        auth::auth_me,
         auth::auth_clear,
-        user_routes::get_users,
-        user_routes::create_user,
-        user_routes::get_user_by_id,
-        user_routes::patch_user_by_id,
-        user_routes::delete_user_by_id,
-=======
-        auth::auth_me,
         location_routes::create_location,
         location_routes::get_locations,
         location_routes::get_location_by_id,
@@ -86,7 +79,11 @@
         room_routes::get_room_by_id,
         room_routes::patch_room_by_id,
         room_routes::delete_room_by_id,
->>>>>>> c88705ac
+        user_routes::get_users,
+        user_routes::create_user,
+        user_routes::get_user_by_id,
+        user_routes::patch_user_by_id,
+        user_routes::delete_user_by_id,
     ),
     components(schemas(
         version::VersionDetails,
@@ -105,17 +102,14 @@
         permissions::Permission,
         roles::Role,
         auth::LoginRequest,
-<<<<<<< HEAD
+        location::Location,
+        location::LocationPatch,
+        room::Room,
+        room::RoomPatch,
         user_routes::UserWithPassword,
         user_routes::UserPatch,
         crate::users::User,
         photourl::PhotoUrl
-=======
-        location::Location,
-        location::LocationPatch,
-        room::Room,
-        room::RoomPatch,
->>>>>>> c88705ac
     ))
 )]
 

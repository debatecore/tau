--- conflicted
+++ resolved
@@ -10,11 +10,8 @@
 use crate::routes::debate_routes;
 use crate::routes::location_routes;
 use crate::routes::motion_routes;
-<<<<<<< HEAD
 use crate::routes::roles_routes;
-=======
 use crate::routes::room_routes;
->>>>>>> c88705ac
 use crate::routes::team_routes;
 use crate::routes::tournament_routes;
 use crate::tournament;
@@ -22,11 +19,8 @@
 use crate::tournament::debate;
 use crate::tournament::location;
 use crate::tournament::motion;
-<<<<<<< HEAD
 use crate::tournament::roles;
-=======
 use crate::tournament::room;
->>>>>>> c88705ac
 use crate::tournament::team;
 use crate::users::permissions;
 use crate::users::photourl;
@@ -74,18 +68,6 @@
         attendee_routes::patch_attendee_by_id,
         attendee_routes::delete_attendee_by_id,
         auth::auth_login,
-<<<<<<< HEAD
-        auth::auth_clear,
-        user::get_users,
-        user::create_user,
-        user::get_user_by_id,
-        user::patch_user_by_id,
-        user::delete_user_by_id,
-        roles_routes::create_user_roles,
-        roles_routes::get_user_roles,
-        roles_routes::patch_user_roles,
-        roles_routes::delete_user_roles,
-=======
         auth::auth_me,
         location_routes::create_location,
         location_routes::get_locations,
@@ -97,7 +79,16 @@
         room_routes::get_room_by_id,
         room_routes::patch_room_by_id,
         room_routes::delete_room_by_id,
->>>>>>> c88705ac
+        auth::auth_clear,
+        user::get_users,
+        user::create_user,
+        user::get_user_by_id,
+        user::patch_user_by_id,
+        user::delete_user_by_id,
+        roles_routes::create_user_roles,
+        roles_routes::get_user_roles,
+        roles_routes::patch_user_roles,
+        roles_routes::delete_user_roles,
     ),
     components(schemas(
         version::VersionDetails,
@@ -116,17 +107,14 @@
         permissions::Permission,
         roles::Role,
         auth::LoginRequest,
-<<<<<<< HEAD
+        location::Location,
+        location::LocationPatch,
+        room::Room,
+        room::RoomPatch,
         user::UserWithPassword,
         user::UserPatch,
         crate::users::User,
         photourl::PhotoUrl
-=======
-        location::Location,
-        location::LocationPatch,
-        room::Room,
-        room::RoomPatch,
->>>>>>> c88705ac
     ))
 )]
 

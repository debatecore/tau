use debate::Debate;
use location::Location;
use serde::{Deserialize, Serialize};
use sqlx::{query, query_as, Pool, Postgres};
use team::Team;
use tracing::error;
use utoipa::ToSchema;
use uuid::Uuid;

use crate::omni_error::OmniError;
use crate::users;

pub(crate) mod attendee;
pub(crate) mod debate;
pub(crate) mod location;
pub(crate) mod motion;
<<<<<<< HEAD
pub(crate) mod room;
=======
pub(crate) mod roles;
>>>>>>> e7f1dbf2
pub(crate) mod team;
pub(crate) mod utils;

#[derive(Serialize, Deserialize, ToSchema)]
#[serde(deny_unknown_fields)]
pub struct Tournament {
    #[serde(skip_deserializing)]
    #[serde(default = "Uuid::now_v7")]
    pub id: Uuid,
    // Full name of the tournament. Must be unique.
    full_name: String,
    shortened_name: String,
}

#[derive(Deserialize, ToSchema)]
pub struct TournamentPatch {
    full_name: Option<String>,
    shortened_name: Option<String>,
}

impl Tournament {
    pub async fn post(
        tournament: Tournament,
        pool: &Pool<Postgres>,
    ) -> Result<Tournament, OmniError> {
        match query_as!(
            Tournament,
            r#"INSERT INTO tournaments(id, full_name, shortened_name)
        VALUES ($1, $2, $3) RETURNING id, full_name, shortened_name"#,
            tournament.id,
            tournament.full_name,
            tournament.shortened_name
        )
        .fetch_one(pool)
        .await
        {
            Ok(_) => Ok(tournament),
            Err(e) => Err(e)?,
        }
    }

    pub async fn get_all(pool: &Pool<Postgres>) -> Result<Vec<Tournament>, OmniError> {
        match query_as!(Tournament, "SELECT * FROM tournaments")
            .fetch_all(pool)
            .await
        {
            Ok(tournaments) => Ok(tournaments),
            Err(e) => Err(e)?,
        }
    }

    pub async fn get_by_id(
        id: Uuid,
        pool: &Pool<Postgres>,
    ) -> Result<Tournament, OmniError> {
        match query_as!(Tournament, "SELECT * FROM tournaments WHERE id = $1", id)
            .fetch_one(pool)
            .await
        {
            Ok(tournament) => Ok(tournament),
            Err(e) => {
                error!("Error getting a tournament with id {id}: {e}");
                Err(e)?
            }
        }
    }

    pub async fn patch(
        self,
        patch: TournamentPatch,
        pool: &Pool<Postgres>,
    ) -> Result<Tournament, OmniError> {
        let tournament = Tournament {
            id: self.id,
            full_name: patch.full_name.unwrap_or(self.full_name),
            shortened_name: patch.shortened_name.unwrap_or(self.shortened_name),
        };
        match query!(
            "UPDATE tournaments SET full_name = $1, shortened_name = $2 WHERE id = $3",
            tournament.full_name,
            tournament.shortened_name,
            tournament.id,
        )
        .execute(pool)
        .await
        {
            Ok(_) => Ok(tournament),
            Err(e) => Err(e)?,
        }
    }

    pub async fn delete(self, pool: &Pool<Postgres>) -> Result<(), OmniError> {
        match query!("DELETE FROM tournaments WHERE id = $1", self.id)
            .execute(pool)
            .await
        {
            Ok(_) => Ok(()),
            Err(e) => Err(e)?,
        }
    }

    pub async fn get_debates(
        &self,
        pool: &Pool<Postgres>,
    ) -> Result<Vec<Debate>, OmniError> {
        match query_as!(
            Debate,
            "SELECT * FROM debates WHERE tournament_id = $1",
            &self.id
        )
        .fetch_all(pool)
        .await
        {
            Ok(debates) => Ok(debates),
            Err(e) => Err(e)?,
        }
    }

    pub async fn get_teams(&self, pool: &Pool<Postgres>) -> Result<Vec<Team>, OmniError> {
        match query_as!(
            Team,
            "SELECT * FROM teams WHERE tournament_id = $1",
            &self.id
        )
        .fetch_all(pool)
        .await
        {
            Ok(debates) => Ok(debates),
            Err(e) => Err(e)?,
        }
    }

    pub async fn get_locations(
        &self,
        pool: &Pool<Postgres>,
    ) -> Result<Vec<Location>, OmniError> {
        match query_as!(
            Location,
            "SELECT * FROM locations WHERE tournament_id = $1",
            self.id
        )
        .fetch_all(pool)
        .await
        {
            Ok(locations) => Ok(locations),
            Err(e) => Err(e)?,
        }
    }
}<|MERGE_RESOLUTION|>--- conflicted
+++ resolved
@@ -14,11 +14,8 @@
 pub(crate) mod debate;
 pub(crate) mod location;
 pub(crate) mod motion;
-<<<<<<< HEAD
+pub(crate) mod roles;
 pub(crate) mod room;
-=======
-pub(crate) mod roles;
->>>>>>> e7f1dbf2
 pub(crate) mod team;
 pub(crate) mod utils;
 

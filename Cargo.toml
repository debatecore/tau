[package]
name = "tau"
version = "0.0.1"
edition = "2021"
repository = "https://github.com/debatecore/tau"

# See more keys and their definitions at https://doc.rust-lang.org/cargo/reference/manifest.html

[dependencies]
axum = "0.7.5"
<<<<<<< HEAD
serde = { version = "1.0.204", features = ["derive"] }
tokio = { version = "1.38.0", features = ["full"] }
=======
tokio = { version = "1.38.0", features = ["full"] }
utoipa-swagger-ui = { version = "7.1.0", features = ["axum"] }
utoipa = { version = "4.2.3", features = ["axum_extras"] }
>>>>>>> cc6d3d57
<|MERGE_RESOLUTION|>--- conflicted
+++ resolved
@@ -8,11 +8,7 @@
 
 [dependencies]
 axum = "0.7.5"
-<<<<<<< HEAD
 serde = { version = "1.0.204", features = ["derive"] }
 tokio = { version = "1.38.0", features = ["full"] }
-=======
-tokio = { version = "1.38.0", features = ["full"] }
 utoipa-swagger-ui = { version = "7.1.0", features = ["axum"] }
-utoipa = { version = "4.2.3", features = ["axum_extras"] }
->>>>>>> cc6d3d57
+utoipa = { version = "4.2.3", features = ["axum_extras"] }
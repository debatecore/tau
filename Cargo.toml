--- conflicted
+++ resolved
@@ -15,11 +15,8 @@
 tracing = "0.1.40"
 tracing-subscriber = "0.3.18"
 tower-http = { version = "0.5.2", features = ["cors"] }
-<<<<<<< HEAD
 ulid = "1.1.3"
 strum = { version = "0.26.3", features = ["derive"]}
 url = "2.5.2"
-=======
 sqlx = { version = "0.8", features = [ "runtime-tokio", "postgres" ] }
-dotenvy = "0.15.7"
->>>>>>> ef6a49ef
+dotenvy = "0.15.7"